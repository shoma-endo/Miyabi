import logging
import re
import json
<<<<<<< HEAD
from typing import Dict, Any
=======
from datetime import datetime
from typing import Dict, Any, Optional
>>>>>>> 0f6b7ab4
import google.generativeai as genai
from collections import Counter
import statistics

from context_models import (
    ContextWindow, ContextAnalysis,
    ContextQuality
)

logger = logging.getLogger(__name__)

class ContextAnalyzer:
    """コンテキスト分析エンジン"""
    
    def __init__(self, gemini_api_key: str):
        genai.configure(api_key=gemini_api_key)
        self.model = genai.GenerativeModel('gemini-2.0-flash-exp')
        
    async def analyze_context_window(self, window: ContextWindow) -> ContextAnalysis:
        """コンテキストウィンドウの包括的分析"""
        
        analysis = ContextAnalysis(
            context_id=window.id,
            analysis_type="comprehensive"
        )
        
        # 基本メトリクス計算
        basic_metrics = self._calculate_basic_metrics(window)
        analysis.metrics.update(basic_metrics)
        
        # 構造分析
        structure_analysis = self._analyze_structure(window)
        analysis.metrics.update(structure_analysis)
        
        # 意味的一貫性分析
        semantic_analysis = await self._analyze_semantic_consistency(window)
        analysis.metrics.update(semantic_analysis["metrics"])
        analysis.insights.extend(semantic_analysis["insights"])
        
        # トークン効率性分析
        efficiency_analysis = self._analyze_token_efficiency(window)
        analysis.metrics.update(efficiency_analysis)
        
        # 品質評価
        quality_assessment = await self._assess_quality(window, analysis.metrics)
        analysis.quality_score = quality_assessment["score"]
        analysis.issues.extend(quality_assessment["issues"])
        analysis.strengths.extend(quality_assessment["strengths"])
        analysis.recommendations.extend(quality_assessment["recommendations"])
        
        return analysis
    
    def _calculate_basic_metrics(self, window: ContextWindow) -> Dict[str, float]:
        """基本メトリクス計算"""
        if not window.elements:
            return {
                "total_elements": 0,
                "total_tokens": 0,
                "avg_element_length": 0,
                "token_utilization": 0
            }
        
        element_lengths = [len(elem.content) for elem in window.elements]
        
        return {
            "total_elements": len(window.elements),
            "total_tokens": window.current_tokens,
            "avg_element_length": statistics.mean(element_lengths),
            "max_element_length": max(element_lengths),
            "min_element_length": min(element_lengths),
            "token_utilization": window.utilization_ratio,
            "available_tokens": window.available_tokens
        }
    
    def _analyze_structure(self, window: ContextWindow) -> Dict[str, float]:
        """構造分析"""
        if not window.elements:
            return {}
        
        # 要素タイプの分布
        type_counts = Counter(elem.type.value for elem in window.elements)
        total_elements = len(window.elements)
        
        # 優先度分析
        priorities = [elem.priority for elem in window.elements]
        
        # 時系列分析
        creation_times = []
        for element in window.elements:
            timestamp = self._ensure_datetime(element.created_at)
            if timestamp is not None:
                creation_times.append(timestamp)

        time_span = 0.0
        if len(creation_times) > 1:
            creation_times.sort()
            time_span = (creation_times[-1] - creation_times[0]).total_seconds()
        
        return {
            "type_diversity": len(type_counts) / max(len(type_counts), 1),
            "avg_priority": statistics.mean(priorities),
            "priority_std": statistics.stdev(priorities) if len(priorities) > 1 else 0,
            "time_span_hours": time_span / 3600,
            "system_ratio": type_counts.get("system", 0) / total_elements,
            "user_ratio": type_counts.get("user", 0) / total_elements,
            "assistant_ratio": type_counts.get("assistant", 0) / total_elements
        }
    
    async def _analyze_semantic_consistency(self, window: ContextWindow) -> Dict[str, Any]:
        """意味的一貫性分析"""
        if not window.elements:
            return {"metrics": {}, "insights": []}
        
        try:
            # コンテキスト要素をテキストとして結合
            context_text = "\n\n".join([
                f"[{elem.type.value}] {elem.content}" 
                for elem in window.elements
            ])
            
            prompt = f"""
            以下のコンテキストの意味的一貫性を分析してください:

            {context_text}

            以下の観点で分析してください:
            1. 話題の一貫性（0-1スコア）
            2. 論理的流れ（0-1スコア）
            3. 情報の重複度（0-1スコア、1が高重複）
            4. 文脈の明確性（0-1スコア）
            5. 目的との整合性（0-1スコア）

            また、以下の洞察を提供してください:
            - 主要なテーマや話題
            - 潜在的な問題点
            - 改善提案

            JSON形式で回答してください:
            {{
                "metrics": {{
                    "topic_consistency": 0.8,
                    "logical_flow": 0.7,
                    "information_redundancy": 0.3,
                    "context_clarity": 0.9,
                    "goal_alignment": 0.8
                }},
                "insights": [
                    "主要テーマは...",
                    "改善点は..."
                ]
            }}
            """
            
            response = self.model.generate_content(prompt)
            result = json.loads(response.text)
            
            return result
            
        except Exception as e:
            logger.error(f"Semantic analysis failed: {str(e)}")
            return {
                "metrics": {
                    "topic_consistency": 0.5,
                    "logical_flow": 0.5,
                    "information_redundancy": 0.5,
                    "context_clarity": 0.5,
                    "goal_alignment": 0.5
                },
                "insights": [f"分析エラー: {str(e)}"]
            }
    
    def _analyze_token_efficiency(self, window: ContextWindow) -> Dict[str, float]:
        """トークン効率性分析"""
        if not window.elements:
            return {}
        
        # 情報密度計算
        total_chars = sum(len(elem.content) for elem in window.elements)
        total_words = sum(len(elem.content.split()) for elem in window.elements)
        
        # 冗長性分析
        redundancy_score = self._calculate_redundancy(window)
        
        return {
            "chars_per_token": total_chars / max(window.current_tokens, 1),
            "words_per_token": total_words / max(window.current_tokens, 1),
            "information_density": total_words / max(total_chars, 1),
            "redundancy_score": redundancy_score,
            "efficiency_score": 1.0 - redundancy_score
        }
    
    def _calculate_redundancy(self, window: ContextWindow) -> float:
        """冗長性計算"""
        if len(window.elements) < 2:
            return 0.0

        contents = [elem.content.lower() for elem in window.elements]
        
        # 単語レベルでの重複計算
        all_words = []
        for content in contents:
            words = re.findall(r'\w+', content)
            all_words.extend(words)
        
        if not all_words:
            return 0.0
        
        word_counts = Counter(all_words)
        duplicate_words = sum(count - 1 for count in word_counts.values() if count > 1)

        return duplicate_words / len(all_words)

    def _ensure_datetime(self, value: Any) -> Optional[datetime]:
        """created_atが文字列でもdatetimeに変換する"""
        if isinstance(value, datetime):
            return value

        if isinstance(value, str):
            candidates = [value]
            if value.endswith("Z"):
                candidates.append(value[:-1] + "+00:00")

            for candidate in candidates:
                try:
                    return datetime.fromisoformat(candidate)
                except ValueError:
                    continue

            logger.debug("Failed to parse created_at timestamp: %s", value)

        return None
    
    async def _assess_quality(self, window: ContextWindow, metrics: Dict[str, float]) -> Dict[str, Any]:
        """品質評価"""
        
        # 重み付きスコア計算
        weights = {
            "token_utilization": 0.2,
            "topic_consistency": 0.25,
            "logical_flow": 0.2,
            "context_clarity": 0.2,
            "efficiency_score": 0.15
        }
        
        weighted_score = 0.0
        total_weight = 0.0
        
        for metric, weight in weights.items():
            if metric in metrics:
                weighted_score += metrics[metric] * weight
                total_weight += weight
        
        if total_weight > 0:
            quality_score = weighted_score / total_weight
        else:
            quality_score = 0.5
        
        # 問題点と強み、推奨事項の特定
        issues = []
        strengths = []
        recommendations = []
        
        # トークン使用率チェック
        if metrics.get("token_utilization", 0) > 0.9:
            issues.append("トークン使用率が高すぎます（90%超）")
            recommendations.append("低優先度の要素を削除してください")
        elif metrics.get("token_utilization", 0) < 0.3:
            issues.append("トークン使用率が低すぎます（30%未満）")
            recommendations.append("より多くの関連情報を追加できます")
        else:
            strengths.append("適切なトークン使用率です")
        
        # 一貫性チェック
        if metrics.get("topic_consistency", 0) < 0.6:
            issues.append("話題の一貫性が低いです")
            recommendations.append("関連性の低い要素を整理してください")
        else:
            strengths.append("話題の一貫性が良好です")
        
        # 冗長性チェック
        if metrics.get("redundancy_score", 0) > 0.4:
            issues.append("情報の重複が多いです")
            recommendations.append("重複する内容を統合してください")
        else:
            strengths.append("情報の重複が適切に管理されています")
        
        return {
            "score": quality_score,
            "issues": issues,
            "strengths": strengths,
            "recommendations": recommendations
        }<|MERGE_RESOLUTION|>--- conflicted
+++ resolved
@@ -1,12 +1,8 @@
 import logging
 import re
 import json
-<<<<<<< HEAD
-from typing import Dict, Any
-=======
 from datetime import datetime
 from typing import Dict, Any, Optional
->>>>>>> 0f6b7ab4
 import google.generativeai as genai
 from collections import Counter
 import statistics
